--- conflicted
+++ resolved
@@ -1,11 +1,8 @@
 import secrets
 import string
 
-<<<<<<< HEAD
-=======
 from app.config import logger
 
->>>>>>> e3d170a3
 
 def generate_jwt_secret():
     """
