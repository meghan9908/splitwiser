--- conflicted
+++ resolved
@@ -1,10 +1,5 @@
 import logging
 import os
-<<<<<<< HEAD
-from typing import Optional
-
-from pydantic_settings import BaseSettings
-=======
 import time
 from logging.config import dictConfig
 from typing import Optional
@@ -12,7 +7,6 @@
 from pydantic_settings import BaseSettings
 from starlette.middleware.base import BaseHTTPMiddleware
 from starlette.requests import Request
->>>>>>> e3d170a3
 
 
 class Settings(BaseSettings):
@@ -52,9 +46,6 @@
         env_file = ".env"
 
 
-<<<<<<< HEAD
-settings = Settings()
-=======
 settings = Settings()
 
 # centralized logging config
@@ -97,5 +88,4 @@
         )
         logger.info(f"Response time: {process_time:.2f} seconds")
 
-        return response
->>>>>>> e3d170a3
+        return response