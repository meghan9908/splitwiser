import asyncio
from collections import defaultdict, deque
from datetime import datetime, timedelta
from typing import Any, Dict, List, Optional, Tuple

<<<<<<< HEAD
=======
from app.config import logger
>>>>>>> e3d170a3
from app.database import mongodb
from app.expenses.schemas import (
    ExpenseCreateRequest,
    ExpenseResponse,
    ExpenseUpdateRequest,
    OptimizedSettlement,
    Settlement,
    SettlementCreateRequest,
    SettlementStatus,
    SplitType,
)
from bson import ObjectId


class ExpenseService:
    def __init__(self):
        pass

    @property
    def expenses_collection(self):
        return mongodb.database.expenses

    @property
    def settlements_collection(self):
        return mongodb.database.settlements

    @property
    def groups_collection(self):
        return mongodb.database.groups

    @property
    def users_collection(self):
        return mongodb.database.users

    async def create_expense(
        self, group_id: str, expense_data: ExpenseCreateRequest, user_id: str
    ) -> Dict[str, Any]:
        """Create a new expense and calculate settlements"""

        # Validate and convert group_id to ObjectId
        try:
            group_obj_id = ObjectId(group_id)
        except Exception:
            raise ValueError("Group not found or user not a member")

        # Verify user is member of the group
        group = await self.groups_collection.find_one(
            {"_id": group_obj_id, "members.userId": user_id}
        )
        if not group:
            raise ValueError("Group not found or user not a member")

        # Create expense document
        expense_doc = {
            "_id": ObjectId(),
            "groupId": group_id,
            "createdBy": user_id,
            "description": expense_data.description,
            "amount": expense_data.amount,
            "splits": [split.model_dump() for split in expense_data.splits],
            "splitType": expense_data.splitType,
            "tags": expense_data.tags or [],
            "receiptUrls": expense_data.receiptUrls or [],
            "comments": [],
            "history": [],
            "createdAt": datetime.utcnow(),
            "updatedAt": datetime.utcnow(),
        }

        # Insert expense
        await self.expenses_collection.insert_one(expense_doc)

        # Create settlements
        settlements = await self._create_settlements_for_expense(expense_doc, user_id)

        # Get optimized settlements for the group
        optimized_settlements = await self.calculate_optimized_settlements(group_id)

        # Get group summary
        group_summary = await self._get_group_summary(group_id, optimized_settlements)

        # Convert expense to response format
        expense_response = await self._expense_doc_to_response(expense_doc)

        return {
            "expense": expense_response,
            "settlements": settlements,
            "groupSummary": group_summary,
        }

    async def _create_settlements_for_expense(
        self, expense_doc: Dict[str, Any], payer_id: str
    ) -> List[Settlement]:
        """Create settlement records for an expense"""
        settlements = []
        expense_id = str(expense_doc["_id"])
        group_id = expense_doc["groupId"]

        # Get user names for the settlements
        user_ids = [split["userId"]
                    for split in expense_doc["splits"]] + [payer_id]
        users = await self.users_collection.find(
            {"_id": {"$in": [ObjectId(uid) for uid in user_ids]}}
        ).to_list(None)
        user_names = {str(user["_id"]): user.get(
            "name", "Unknown") for user in users}

        for split in expense_doc["splits"]:
            settlement_doc = {
                "_id": ObjectId(),
                "expenseId": expense_id,
                "groupId": group_id,
                "payerId": payer_id,
                "payeeId": split["userId"],
                "payerName": user_names.get(payer_id, "Unknown"),
                "payeeName": user_names.get(split["userId"], "Unknown"),
                "amount": split["amount"],
                "status": "completed" if split["userId"] == payer_id else "pending",
                "description": f"Share for {expense_doc['description']}",
                "createdAt": datetime.utcnow(),
            }

            await self.settlements_collection.insert_one(settlement_doc)

            # Convert to Settlement model
            settlement = Settlement(
                **{**settlement_doc, "_id": str(settlement_doc["_id"])}
            )
            settlements.append(settlement)

        return settlements

    async def list_group_expenses(
        self,
        group_id: str,
        user_id: str,
        page: int = 1,
        limit: int = 20,
        from_date: Optional[datetime] = None,
        to_date: Optional[datetime] = None,
        tags: Optional[List[str]] = None,
    ) -> Dict[str, Any]:
        """List expenses for a group with pagination and filtering"""

        # Verify user access
        group = await self.groups_collection.find_one(
            {"_id": ObjectId(group_id), "members.userId": user_id}
        )
        if not group:
            raise ValueError("Group not found or user not a member")

        # Build query
        query = {"groupId": group_id}

        if from_date or to_date:
            date_filter = {}
            if from_date:
                date_filter["$gte"] = from_date
            if to_date:
                date_filter["$lte"] = to_date
            query["createdAt"] = date_filter

        if tags:
            query["tags"] = {"$in": tags}

        # Get total count
        total = await self.expenses_collection.count_documents(query)

        # Get expenses with pagination
        skip = (page - 1) * limit
        expenses_cursor = (
            self.expenses_collection.find(query)
            .sort("createdAt", -1)
            .skip(skip)
            .limit(limit)
        )
        expenses_docs = await expenses_cursor.to_list(None)

        expenses = []
        for doc in expenses_docs:
            expense = await self._expense_doc_to_response(doc)
            expenses.append(expense)

        # Calculate summary
        pipeline = [
            {"$match": query},
            {
                "$group": {
                    "_id": None,
                    "totalAmount": {"$sum": "$amount"},
                    "expenseCount": {"$sum": 1},
                    "avgExpense": {"$avg": "$amount"},
                }
            },
        ]
        summary_result = await self.expenses_collection.aggregate(pipeline).to_list(
            None
        )
        summary = (
            summary_result[0]
            if summary_result
            else {"totalAmount": 0, "expenseCount": 0, "avgExpense": 0}
        )
        summary.pop("_id", None)

        return {
            "expenses": expenses,
            "pagination": {
                "page": page,
                "limit": limit,
                "total": total,
                "totalPages": (total + limit - 1) // limit,
                "hasNext": page * limit < total,
                "hasPrev": page > 1,
            },
            "summary": summary,
        }

    async def get_expense_by_id(
        self, group_id: str, expense_id: str, user_id: str
    ) -> Dict[str, Any]:
        """Get a single expense with details"""

        # Validate ObjectIds
        try:
            group_obj_id = ObjectId(group_id)
            expense_obj_id = ObjectId(expense_id)
        except Exception:
            raise ValueError("Group not found or user not a member")

        # Verify user access
        group = await self.groups_collection.find_one(
            {"_id": group_obj_id, "members.userId": user_id}
        )
        if not group:
            raise ValueError("Group not found or user not a member")

        expense_doc = await self.expenses_collection.find_one(
            {"_id": expense_obj_id, "groupId": group_id}
        )
        if not expense_doc:
            raise ValueError("Expense not found")

        expense = await self._expense_doc_to_response(expense_doc)

        # Get related settlements
        settlements_docs = await self.settlements_collection.find(
            {"expenseId": expense_id}
        ).to_list(None)

        settlements = []
        for doc in settlements_docs:
            settlement = Settlement(**{**doc, "_id": str(doc["_id"])})
            settlements.append(settlement)

        return {"expense": expense, "relatedSettlements": settlements}

    async def update_expense(
        self,
        group_id: str,
        expense_id: str,
        updates: ExpenseUpdateRequest,
        user_id: str,
    ) -> ExpenseResponse:
        """Update an expense"""

        try:
            # Validate ObjectId format
            try:
                expense_obj_id = ObjectId(expense_id)
            except Exception as e:
                raise ValueError(f"Invalid expense ID format: {expense_id}")

            # Verify user access and that they created the expense
            expense_doc = await self.expenses_collection.find_one(
                {"_id": expense_obj_id, "groupId": group_id, "createdBy": user_id}
            )
            if not expense_doc:
                raise ValueError("Expense not found or not authorized to edit")

            # Validate splits against current or new amount if both are being updated
            if updates.splits is not None and updates.amount is not None:
                total_split = sum(split.amount for split in updates.splits)
                if abs(total_split - updates.amount) > 0.01:
                    raise ValueError(
                        "Split amounts must sum to total expense amount")

            # If only splits are being updated, validate against current amount
            elif updates.splits is not None:
                current_amount = expense_doc["amount"]
                total_split = sum(split.amount for split in updates.splits)
                if abs(total_split - current_amount) > 0.01:
                    raise ValueError(
                        "Split amounts must sum to current expense amount")

            # Store original data for history
            original_data = {
                "amount": expense_doc["amount"],
                "description": expense_doc["description"],
                "splits": expense_doc["splits"],
            }

            # Build update document
            update_doc = {"updatedAt": datetime.utcnow()}

            if updates.description is not None:
                update_doc["description"] = updates.description
            if updates.amount is not None:
                update_doc["amount"] = updates.amount
            if updates.splits is not None:
                update_doc["splits"] = [split.model_dump()
                                        for split in updates.splits]
            if updates.tags is not None:
                update_doc["tags"] = updates.tags
            if updates.receiptUrls is not None:
                update_doc["receiptUrls"] = updates.receiptUrls

            # Only add history if there are actual changes
            if len(update_doc) > 1:  # More than just updatedAt
                # Get user name
                try:
                    user = await self.users_collection.find_one(
                        {"_id": ObjectId(user_id)}
                    )
                    user_name = (
                        user.get(
                            "name", "Unknown User") if user else "Unknown User"
                    )
                except:
                    user_name = "Unknown User"

                history_entry = {
                    "_id": ObjectId(),
                    "userId": user_id,
                    "userName": user_name,
                    "beforeData": original_data,
                    "editedAt": datetime.utcnow(),
                }

                # Update expense with both $set and $push operations
                result = await self.expenses_collection.update_one(
                    {"_id": expense_obj_id},
                    {"$set": update_doc, "$push": {"history": history_entry}},
                )

                if result.matched_count == 0:
                    raise ValueError("Expense not found during update")
            else:
                # No actual changes, just update the timestamp
                result = await self.expenses_collection.update_one(
                    {"_id": expense_obj_id}, {"$set": update_doc}
                )

                if result.matched_count == 0:
                    raise ValueError("Expense not found during update")

            # If splits changed, recalculate settlements
            if updates.splits is not None or updates.amount is not None:
                try:
                    # Delete old settlements for this expense
                    await self.settlements_collection.delete_many(
                        {"expenseId": expense_id}
                    )

                    # Get updated expense
                    updated_expense = await self.expenses_collection.find_one(
                        {"_id": expense_obj_id}
                    )

                    if updated_expense:
                        # Create new settlements
                        await self._create_settlements_for_expense(
                            updated_expense, user_id
                        )
                except Exception as e:
                    logger.error(
                        f"Warning: Failed to recalculate settlements: {e}",
                        exc_info=True,
                    )
                    # Continue anyway, as the expense update succeeded

            # Return updated expense
            updated_expense = await self.expenses_collection.find_one(
                {"_id": expense_obj_id}
            )
            if not updated_expense:
                raise ValueError("Failed to retrieve updated expense")

            return await self._expense_doc_to_response(updated_expense)

        except ValueError:
            raise
        except Exception as e:
<<<<<<< HEAD
            print(f"Error in update_expense: {str(e)}")
            import traceback

            traceback.print_exc()
=======
            logger.error(f"Error in update_expense: {str(e)}", exc_info=True)
>>>>>>> e3d170a3
            raise Exception(f"Database error during expense update: {str(e)}")

    async def delete_expense(
        self, group_id: str, expense_id: str, user_id: str
    ) -> bool:
        """Delete an expense"""

        # Verify user access and that they created the expense
        expense_doc = await self.expenses_collection.find_one(
            {"_id": ObjectId(expense_id), "groupId": group_id,
             "createdBy": user_id}
        )
        if not expense_doc:
            raise ValueError("Expense not found or not authorized to delete")

        # Delete settlements for this expense
        await self.settlements_collection.delete_many({"expenseId": expense_id})

        # Delete the expense
        result = await self.expenses_collection.delete_one(
            {"_id": ObjectId(expense_id)}
        )
        return result.deleted_count > 0

    async def calculate_optimized_settlements(
        self, group_id: str, algorithm: str = "advanced"
    ) -> List[OptimizedSettlement]:
        """Calculate optimized settlements using specified algorithm"""

        if algorithm == "normal":
            return await self._calculate_normal_settlements(group_id)
        else:
            return await self._calculate_advanced_settlements(group_id)

    async def _calculate_normal_settlements(
        self, group_id: str
    ) -> List[OptimizedSettlement]:
        """Normal splitting algorithm - simplifies only direct relationships"""

        # Get all pending settlements for the group
        settlements = await self.settlements_collection.find(
            {"groupId": group_id, "status": "pending"}
        ).to_list(None)

        # Calculate net balances between each pair of users
        net_balances = defaultdict(lambda: defaultdict(float))
        user_names = {}

        for settlement in settlements:
            payer = settlement["payerId"]
            payee = settlement["payeeId"]
            amount = settlement["amount"]

            user_names[payer] = settlement["payerName"]
            user_names[payee] = settlement["payeeName"]

            # Net amount that payer owes to payee
            net_balances[payer][payee] += amount

        # Simplify direct relationships only
        optimized = []
        for payer in net_balances:
            for payee in net_balances[payer]:
                payer_owes_payee = net_balances[payer][payee]
                payee_owes_payer = net_balances[payee][payer]

                net_amount = payer_owes_payee - payee_owes_payer

                if net_amount > 0.01:  # Payer owes payee
                    optimized.append(
                        OptimizedSettlement(
                            fromUserId=payer,
                            toUserId=payee,
                            fromUserName=user_names.get(payer, "Unknown"),
                            toUserName=user_names.get(payee, "Unknown"),
                            amount=round(net_amount, 2),
                        )
                    )
                elif net_amount < -0.01:  # Payee owes payer
                    optimized.append(
                        OptimizedSettlement(
                            fromUserId=payee,
                            toUserId=payer,
                            fromUserName=user_names.get(payee, "Unknown"),
                            toUserName=user_names.get(payer, "Unknown"),
                            amount=round(-net_amount, 2),
                        )
                    )

        return optimized

    async def _calculate_advanced_settlements(
        self, group_id: str
    ) -> List[OptimizedSettlement]:
        """Advanced settlement algorithm using graph optimization"""

        # Get all pending settlements for the group
        settlements = await self.settlements_collection.find(
            {"groupId": group_id, "status": "pending"}
        ).to_list(None)

        # Calculate net balance for each user (what they owe - what they are owed)
        user_balances = defaultdict(float)
        user_names = {}

        for settlement in settlements:
            payer = settlement["payerId"]
            payee = settlement["payeeId"]
            amount = settlement["amount"]

            user_names[payer] = settlement["payerName"]
            user_names[payee] = settlement["payeeName"]

            # Payer paid for payee, so payee owes payer
            user_balances[payee] += amount  # Positive means owes money
            user_balances[payer] -= amount  # Negative means is owed money

        # Separate debtors (positive balance) and creditors (negative balance)
        debtors = []  # (user_id, amount_owed)
        creditors = []  # (user_id, amount_owed_to_them)

        for user_id, balance in user_balances.items():
            if balance > 0.01:
                debtors.append([user_id, balance])
            elif balance < -0.01:
                creditors.append([user_id, -balance])

        # Sort debtors by amount owed (descending)
        debtors.sort(key=lambda x: x[1], reverse=True)
        # Sort creditors by amount owed to them (descending)
        creditors.sort(key=lambda x: x[1], reverse=True)

        # Use two-pointer technique to minimize transactions
        optimized = []
        i, j = 0, 0

        while i < len(debtors) and j < len(creditors):
            debtor_id, debt_amount = debtors[i]
            creditor_id, credit_amount = creditors[j]

            # Settle the minimum of what debtor owes and what creditor is owed
            settlement_amount = min(debt_amount, credit_amount)

            if settlement_amount > 0.01:
                optimized.append(
                    OptimizedSettlement(
                        fromUserId=debtor_id,
                        toUserId=creditor_id,
                        fromUserName=user_names.get(debtor_id, "Unknown"),
                        toUserName=user_names.get(creditor_id, "Unknown"),
                        amount=round(settlement_amount, 2),
                    )
                )

            # Update remaining amounts
            debtors[i][1] -= settlement_amount
            creditors[j][1] -= settlement_amount

            # Move to next debtor if current one is settled
            if debtors[i][1] <= 0.01:
                i += 1

            # Move to next creditor if current one is settled
            if creditors[j][1] <= 0.01:
                j += 1

        return optimized

    async def create_manual_settlement(
        self, group_id: str, settlement_data: SettlementCreateRequest, user_id: str
    ) -> Settlement:
        """Create a manual settlement record"""

        # Verify user access
        group = await self.groups_collection.find_one(
            {"_id": ObjectId(group_id), "members.userId": user_id}
        )
        if not group:
            raise ValueError("Group not found or user not a member")

        # Get user names
        users = await self.users_collection.find(
            {
                "_id": {
                    "$in": [
                        ObjectId(settlement_data.payer_id),
                        ObjectId(settlement_data.payee_id),
                    ]
                }
            }
        ).to_list(None)
        user_names = {str(user["_id"]): user.get(
            "name", "Unknown") for user in users}

        settlement_doc = {
            "_id": ObjectId(),
            "expenseId": None,  # Manual settlement
            "groupId": group_id,
            "payerId": settlement_data.payer_id,
            "payeeId": settlement_data.payee_id,
            "payerName": user_names.get(settlement_data.payer_id, "Unknown"),
            "payeeName": user_names.get(settlement_data.payee_id, "Unknown"),
            "amount": settlement_data.amount,
            "status": "completed",
            "description": settlement_data.description or "Manual settlement",
            "paidAt": settlement_data.paidAt or datetime.utcnow(),
            "createdAt": datetime.utcnow(),
        }

        await self.settlements_collection.insert_one(settlement_doc)

        return Settlement(**{**settlement_doc, "_id": str(settlement_doc["_id"])})

    async def _expense_doc_to_response(self, doc: Dict[str, Any]) -> ExpenseResponse:
        """Convert expense document to response model"""
        return ExpenseResponse(**{**doc, "_id": str(doc["_id"])})

    async def _get_group_summary(
        self, group_id: str, optimized_settlements: List[OptimizedSettlement]
    ) -> Dict[str, Any]:
        """Get group summary statistics"""

        # Get total expenses
        pipeline = [
            {"$match": {"groupId": group_id}},
            {
                "$group": {
                    "_id": None,
                    "totalExpenses": {"$sum": "$amount"},
                    "expenseCount": {"$sum": 1},
                }
            },
        ]
        expense_result = await self.expenses_collection.aggregate(pipeline).to_list(
            None
        )
        expense_stats = (
            expense_result[0]
            if expense_result
            else {"totalExpenses": 0, "expenseCount": 0}
        )

        # Get total settlements count
        settlement_count = await self.settlements_collection.count_documents(
            {"groupId": group_id}
        )

        return {
            "totalExpenses": expense_stats["totalExpenses"],
            "totalSettlements": settlement_count,
            "optimizedSettlements": optimized_settlements,
        }

    async def get_group_settlements(
        self,
        group_id: str,
        user_id: str,
        status_filter: Optional[str] = None,
        page: int = 1,
        limit: int = 50,
    ) -> Dict[str, Any]:
        """Get settlements for a group with pagination"""

        # Verify user access
        group = await self.groups_collection.find_one(
            {"_id": ObjectId(group_id), "members.userId": user_id}
        )
        if not group:
            raise ValueError("Group not found or user not a member")

        # Build query
        query = {"groupId": group_id}
        if status_filter:
            query["status"] = status_filter

        # Get total count
        total = await self.settlements_collection.count_documents(query)

        # Get settlements with pagination
        skip = (page - 1) * limit
        settlements_docs = (
            await self.settlements_collection.find(query)
            .sort("createdAt", -1)
            .skip(skip)
            .limit(limit)
            .to_list(None)
        )

        settlements = []
        for doc in settlements_docs:
            settlement = Settlement(**{**doc, "_id": str(doc["_id"])})
            settlements.append(settlement)

        return {
            "settlements": settlements,
            "total": total,
            "page": page,
            "limit": limit,
        }

    async def get_settlement_by_id(
        self, group_id: str, settlement_id: str, user_id: str
    ) -> Settlement:
        """Get a single settlement by ID"""

        # Verify user access
        group = await self.groups_collection.find_one(
            {"_id": ObjectId(group_id), "members.userId": user_id}
        )
        if not group:
            raise ValueError("Group not found or user not a member")

        settlement_doc = await self.settlements_collection.find_one(
            {"_id": ObjectId(settlement_id), "groupId": group_id}
        )

        if not settlement_doc:
            raise ValueError("Settlement not found")

        return Settlement(**{**settlement_doc, "_id": str(settlement_doc["_id"])})

    async def update_settlement_status(
        self,
        group_id: str,
        settlement_id: str,
        status: SettlementStatus,
        paid_at: Optional[datetime] = None,
        user_id: str = None,
    ) -> Settlement:
        """Update settlement status"""

        update_doc = {"status": status.value, "updatedAt": datetime.utcnow()}

        if paid_at:
            update_doc["paidAt"] = paid_at

        result = await self.settlements_collection.update_one(
            {"_id": ObjectId(settlement_id), "groupId": group_id}, {
                "$set": update_doc}
        )

        if result.matched_count == 0:
            raise ValueError("Settlement not found")

        # Get updated settlement
        settlement_doc = await self.settlements_collection.find_one(
            {"_id": ObjectId(settlement_id)}
        )

        return Settlement(**{**settlement_doc, "_id": str(settlement_doc["_id"])})

    async def delete_settlement(
        self, group_id: str, settlement_id: str, user_id: str
    ) -> bool:
        """Delete a settlement"""

        # Verify user access
        group = await self.groups_collection.find_one(
            {"_id": ObjectId(group_id), "members.userId": user_id}
        )
        if not group:
            raise ValueError("Group not found or user not a member")

        result = await self.settlements_collection.delete_one(
            {"_id": ObjectId(settlement_id), "groupId": group_id}
        )

        return result.deleted_count > 0

    async def get_user_balance_in_group(
        self, group_id: str, target_user_id: str, current_user_id: str
    ) -> Dict[str, Any]:
        """Get a user's balance within a specific group"""

        # Verify current user access
        group = await self.groups_collection.find_one(
            {"_id": ObjectId(group_id), "members.userId": current_user_id}
        )
        if not group:
            raise ValueError("Group not found or user not a member")

        # Get user info
        user = await self.users_collection.find_one({"_id": ObjectId(target_user_id)})
        user_name = user.get("name", "Unknown") if user else "Unknown"

        # Calculate totals from settlements
        pipeline = [
            {
                "$match": {
                    "groupId": group_id,
                    "$or": [{"payerId": target_user_id}, {"payeeId": target_user_id}],
                }
            },
            {
                "$group": {
                    "_id": None,
                    "totalPaid": {
                        "$sum": {
                            "$cond": [
                                {"$eq": ["$payerId", target_user_id]},
                                "$amount",
                                0,
                            ]
                        }
                    },
                    "totalOwed": {
                        "$sum": {
                            "$cond": [
                                {"$eq": ["$payeeId", target_user_id]},
                                "$amount",
                                0,
                            ]
                        }
                    },
                }
            },
        ]

        result = await self.settlements_collection.aggregate(pipeline).to_list(None)
        balance_data = result[0] if result else {
            "totalPaid": 0, "totalOwed": 0}

        total_paid = balance_data["totalPaid"]
        total_owed = balance_data["totalOwed"]
        net_balance = total_paid - total_owed

        # Get pending settlements
        pending_settlements = await self.settlements_collection.find(
            {"groupId": group_id, "payeeId": target_user_id, "status": "pending"}
        ).to_list(None)

        pending_settlement_objects = []
        for doc in pending_settlements:
            settlement = Settlement(**{**doc, "_id": str(doc["_id"])})
            pending_settlement_objects.append(settlement)

        # Get recent expenses where user was involved
        recent_expenses = (
            await self.expenses_collection.find(
                {
                    "groupId": group_id,
                    "$or": [
                        {"createdBy": target_user_id},
                        {"splits.userId": target_user_id},
                    ],
                }
            )
            .sort("createdAt", -1)
            .limit(5)
            .to_list(None)
        )

        recent_expense_data = []
        for expense in recent_expenses:
            # Find user's share
            user_share = 0
            for split in expense["splits"]:
                if split["userId"] == target_user_id:
                    user_share = split["amount"]
                    break

            recent_expense_data.append(
                {
                    "expenseId": str(expense["_id"]),
                    "description": expense["description"],
                    "userShare": user_share,
                    "createdAt": expense["createdAt"],
                }
            )

        return {
            "userId": target_user_id,
            "userName": user_name,
            "totalPaid": total_paid,
            "totalOwed": total_owed,
            "netBalance": net_balance,
            "owesYou": net_balance > 0,
            "pendingSettlements": pending_settlement_objects,
            "recentExpenses": recent_expense_data,
        }

    async def get_friends_balance_summary(self, user_id: str) -> Dict[str, Any]:
        """Get cross-group friend balances for a user"""

        # Get all groups user belongs to
        groups = await self.groups_collection.find({"members.userId": user_id}).to_list(
            None
        )

        friends_balance = []
        user_totals = {"totalOwedToYou": 0, "totalYouOwe": 0}

        # Get all unique friends across groups
        friend_ids = set()
        for group in groups:
            for member in group["members"]:
                if member["userId"] != user_id:
                    friend_ids.add(member["userId"])

        # Get user names
        users = await self.users_collection.find(
            {"_id": {"$in": [ObjectId(uid) for uid in friend_ids]}}
        ).to_list(None)
        user_names = {str(user["_id"]): user.get(
            "name", "Unknown") for user in users}

        for friend_id in friend_ids:
            friend_balance_data = {
                "userId": friend_id,
                "userName": user_names.get(friend_id, "Unknown"),
                "userImageUrl": None,  # Would need to be fetched from user profile
                "netBalance": 0,
                "owesYou": False,
                "breakdown": [],
                "lastActivity": datetime.utcnow(),
            }

            total_friend_balance = 0

            # Calculate balance for each group
            for group in groups:
                group_id = str(group["_id"])

                # Check if friend is in this group
                friend_in_group = any(
                    member["userId"] == friend_id for member in group["members"]
                )
                if not friend_in_group:
                    continue

                # Calculate net balance between user and friend in this group
                pipeline = [
                    {
                        "$match": {
                            "groupId": group_id,
                            "$or": [
                                {"payerId": user_id, "payeeId": friend_id},
                                {"payerId": friend_id, "payeeId": user_id},
                            ],
                        }
                    },
                    {
                        "$group": {
                            "_id": None,
                            "userOwes": {
                                "$sum": {
                                    "$cond": [
                                        {
                                            "$and": [
                                                {"$eq": [
                                                    "$payerId", friend_id]},
                                                {"$eq": ["$payeeId", user_id]},
                                            ]
                                        },
                                        "$amount",
                                        0,
                                    ]
                                }
                            },
                            "friendOwes": {
                                "$sum": {
                                    "$cond": [
                                        {
                                            "$and": [
                                                {"$eq": ["$payerId", user_id]},
                                                {"$eq": [
                                                    "$payeeId", friend_id]},
                                            ]
                                        },
                                        "$amount",
                                        0,
                                    ]
                                }
                            },
                        }
                    },
                ]

                result = await self.settlements_collection.aggregate(pipeline).to_list(
                    None
                )
                balance_data = result[0] if result else {
                    "userOwes": 0, "friendOwes": 0}

                group_balance = balance_data["friendOwes"] - \
                    balance_data["userOwes"]
                total_friend_balance += group_balance

                if (
                    abs(group_balance) > 0.01
                ):  # Only include if there's a significant balance
                    friend_balance_data["breakdown"].append(
                        {
                            "groupId": group_id,
                            "groupName": group["name"],
                            "balance": group_balance,
                            "owesYou": group_balance > 0,
                        }
                    )

            if (
                abs(total_friend_balance) > 0.01
            ):  # Only include friends with non-zero balance
                friend_balance_data["netBalance"] = total_friend_balance
                friend_balance_data["owesYou"] = total_friend_balance > 0

                if total_friend_balance > 0:
                    user_totals["totalOwedToYou"] += total_friend_balance
                else:
                    user_totals["totalYouOwe"] += abs(total_friend_balance)

                friends_balance.append(friend_balance_data)

        return {
            "friendsBalance": friends_balance,
            "summary": {
                "totalOwedToYou": user_totals["totalOwedToYou"],
                "totalYouOwe": user_totals["totalYouOwe"],
                "netBalance": user_totals["totalOwedToYou"]
                - user_totals["totalYouOwe"],
                "friendCount": len(friends_balance),
                "activeGroups": len(groups),
            },
        }

    async def get_overall_balance_summary(self, user_id: str) -> Dict[str, Any]:
        """Get overall balance summary for a user"""

        # Get all groups user belongs to
        groups = await self.groups_collection.find({"members.userId": user_id}).to_list(
            None
        )

        total_owed_to_you = 0
        total_you_owe = 0
        groups_summary = []

        for group in groups:
            group_id = str(group["_id"])

            # Calculate user's balance in this group
            pipeline = [
                {
                    "$match": {
                        "groupId": group_id,
                        "$or": [{"payerId": user_id}, {"payeeId": user_id}],
                    }
                },
                {
                    "$group": {
                        "_id": None,
                        "totalPaid": {
                            "$sum": {
                                "$cond": [{"$eq": ["$payerId", user_id]}, "$amount", 0]
                            }
                        },
                        "totalOwed": {
                            "$sum": {
                                "$cond": [{"$eq": ["$payeeId", user_id]}, "$amount", 0]
                            }
                        },
                    }
                },
            ]

            result = await self.settlements_collection.aggregate(pipeline).to_list(None)
            balance_data = result[0] if result else {
                "totalPaid": 0, "totalOwed": 0}

            group_balance = balance_data["totalPaid"] - \
                balance_data["totalOwed"]

            if (
                abs(group_balance) > 0.01
            ):  # Only include groups with significant balance
                groups_summary.append(
                    {
                        "group_id": group_id,
                        "group_name": group["name"],
                        "yourBalanceInGroup": group_balance,
                    }
                )

                if group_balance > 0:
                    total_owed_to_you += group_balance
                else:
                    total_you_owe += abs(group_balance)

        return {
            "totalOwedToYou": total_owed_to_you,
            "totalYouOwe": total_you_owe,
            "netBalance": total_owed_to_you - total_you_owe,
            "currency": "USD",
            "groupsSummary": groups_summary,
        }

    async def get_group_analytics(
        self,
        group_id: str,
        user_id: str,
        period: str = "month",
        year: int = None,
        month: int = None,
    ) -> Dict[str, Any]:
        """Get expense analytics for a group"""

        # Verify user access
        group = await self.groups_collection.find_one(
            {"_id": ObjectId(group_id), "members.userId": user_id}
        )
        if not group:
            raise ValueError("Group not found or user not a member")

        # Build date range
        if period == "month" and year and month:
            start_date = datetime(year, month, 1)
            if month == 12:
                end_date = datetime(year + 1, 1, 1)
            else:
                end_date = datetime(year, month + 1, 1)
            period_str = f"{year}-{month:02d}"
        elif period == "year" and year:
            start_date = datetime(year, 1, 1)
            end_date = datetime(year + 1, 1, 1)
            period_str = str(year)
        else:
            # Default to current month
            now = datetime.utcnow()
            start_date = datetime(now.year, now.month, 1)
            if now.month == 12:
                end_date = datetime(now.year + 1, 1, 1)
            else:
                end_date = datetime(now.year, now.month + 1, 1)
            period_str = f"{now.year}-{now.month:02d}"

        # Get expenses in the period
        expenses = await self.expenses_collection.find(
            {"groupId": group_id, "createdAt": {
                "$gte": start_date, "$lt": end_date}}
        ).to_list(None)

        total_expenses = sum(expense["amount"] for expense in expenses)
        expense_count = len(expenses)
        avg_expense = total_expenses / expense_count if expense_count > 0 else 0

        # Analyze categories (tags)
        tag_stats = defaultdict(lambda: {"amount": 0, "count": 0})
        for expense in expenses:
            for tag in expense.get("tags", ["uncategorized"]):
                tag_stats[tag]["amount"] += expense["amount"]
                tag_stats[tag]["count"] += 1

        top_categories = []
        for tag, stats in sorted(
            tag_stats.items(), key=lambda x: x[1]["amount"], reverse=True
        ):
            top_categories.append(
                {
                    "tag": tag,
                    "amount": stats["amount"],
                    "count": stats["count"],
                    "percentage": round(
                        (
                            (stats["amount"] / total_expenses * 100)
                            if total_expenses > 0
                            else 0
                        ),
                        1,
                    ),
                }
            )

        # Member contributions
        member_contributions = []
        group_members = {member["userId"]                         : member for member in group["members"]}

        for member_id in group_members:
            # Get user info
            user = await self.users_collection.find_one({"_id": ObjectId(member_id)})
            user_name = user.get("name", "Unknown") if user else "Unknown"

            # Calculate contributions
            total_paid = sum(
                expense["amount"]
                for expense in expenses
                if expense["createdBy"] == member_id
            )

            total_owed = 0
            for expense in expenses:
                for split in expense["splits"]:
                    if split["userId"] == member_id:
                        total_owed += split["amount"]

            member_contributions.append(
                {
                    "userId": member_id,
                    "userName": user_name,
                    "totalPaid": total_paid,
                    "totalOwed": total_owed,
                    "netContribution": total_paid - total_owed,
                }
            )

        # Expense trends (daily)
        expense_trends = []
        current_date = start_date
        while current_date < end_date:
            day_expenses = [
                e for e in expenses if e["createdAt"].date() == current_date.date()
            ]
            expense_trends.append(
                {
                    "date": current_date.strftime("%Y-%m-%d"),
                    "amount": sum(e["amount"] for e in day_expenses),
                    "count": len(day_expenses),
                }
            )
            current_date += timedelta(days=1)

        return {
            "period": period_str,
            "totalExpenses": total_expenses,
            "expenseCount": expense_count,
            "avgExpenseAmount": round(avg_expense, 2),
            "topCategories": top_categories[:10],  # Top 10 categories
            "memberContributions": member_contributions,
            "expenseTrends": expense_trends,
        }


# Create service instance
expense_service = ExpenseService()<|MERGE_RESOLUTION|>--- conflicted
+++ resolved
@@ -3,10 +3,7 @@
 from datetime import datetime, timedelta
 from typing import Any, Dict, List, Optional, Tuple
 
-<<<<<<< HEAD
-=======
 from app.config import logger
->>>>>>> e3d170a3
 from app.database import mongodb
 from app.expenses.schemas import (
     ExpenseCreateRequest,
@@ -400,14 +397,7 @@
         except ValueError:
             raise
         except Exception as e:
-<<<<<<< HEAD
-            print(f"Error in update_expense: {str(e)}")
-            import traceback
-
-            traceback.print_exc()
-=======
             logger.error(f"Error in update_expense: {str(e)}", exc_info=True)
->>>>>>> e3d170a3
             raise Exception(f"Database error during expense update: {str(e)}")
 
     async def delete_expense(
