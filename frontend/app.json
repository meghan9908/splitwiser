--- conflicted
+++ resolved
@@ -15,26 +15,18 @@
     },
     "ios": {
       "supportsTablet": true,
-<<<<<<< HEAD
-      "bundleIdentifier": "splitwiser"
-=======
       "infoPlist": {
         "NSPhotoLibraryUsageDescription": "Allow Splitwiser to select a group icon from your photo library."
       }
->>>>>>> 1166fb00
     },
     "android": {
       "adaptiveIcon": {
         "foregroundImage": "./assets/adaptive-icon.png",
         "backgroundColor": "#ffffff"
       },
-<<<<<<< HEAD
       "package": "splitwiser_1.android",
-      "googleServicesFile": "./google-services.json"
-=======
-      "edgeToEdgeEnabled": true,
+      "googleServicesFile": "./google-services.json",
       "permissions": ["READ_MEDIA_IMAGES"]
->>>>>>> 1166fb00
     },
     "web": {
       "favicon": "./assets/favicon.png"
