--- conflicted
+++ resolved
@@ -1,7 +1,6 @@
-<<<<<<< HEAD
 // AuthContext.js
-import AsyncStorage from '@react-native-async-storage/async-storage';
-import { createContext, useEffect, useState } from 'react';
+import AsyncStorage from "@react-native-async-storage/async-storage";
+import { createContext, useEffect, useState } from "react";
 import { Platform } from 'react-native';
 import { GoogleSignin } from '@react-native-google-signin/google-signin';
 import {
@@ -11,18 +10,12 @@
   User,
 } from 'firebase/auth';
 import { auth } from './../firebase/firebaseConfig';
-import * as authApi from '../api/auth';
-=======
-import AsyncStorage from "@react-native-async-storage/async-storage";
-import { createContext, useEffect, useState } from "react";
 import * as authApi from "../api/auth";
 import {
   clearAuthTokens,
   setAuthTokens,
   setTokenUpdateListener,
 } from "../api/client";
-
->>>>>>> 1166fb00
 export const AuthContext = createContext();
 
 export const AuthProvider = ({ children }) => {
@@ -46,20 +39,15 @@
   useEffect(() => {
     const loadStoredAuth = async () => {
       try {
-<<<<<<< HEAD
         const storedToken = await AsyncStorage.getItem('auth_token');
         const storedUser = await AsyncStorage.getItem('user_data');
+        const storedRefresh = await AsyncStorage.getItem("refresh_token");
         const storedIdToken = await AsyncStorage.getItem('firebase_id_token');
         const storedFirebaseUser = await AsyncStorage.getItem('firebase_user');
-=======
-        const storedToken = await AsyncStorage.getItem("auth_token");
-        const storedRefresh = await AsyncStorage.getItem("refresh_token");
-  const storedUser = await AsyncStorage.getItem("user_data");
->>>>>>> 1166fb00
 
         if (storedToken && storedUser) {
           setToken(storedToken);
-          setRefresh(storedRefresh);
+          setUser(JSON.parse(storedUser));
           await setAuthTokens({
             newAccessToken: storedToken,
             newRefreshToken: storedRefresh,
@@ -73,11 +61,6 @@
             : parsed;
           setUser(normalized);
         }
-
-        if (storedIdToken && storedFirebaseUser) {
-          setIdToken(storedIdToken);
-          setFirebaseUser(JSON.parse(storedFirebaseUser));
-        }
       } catch (error) {
         console.error("Failed to load stored authentication:", error);
       } finally {
@@ -173,12 +156,7 @@
     try {
 
       const response = await authApi.login(email, password);
-<<<<<<< HEAD
-
-      const { access_token, user: userData } = response.data;
-=======
       const { access_token, refresh_token, user: userData } = response.data;
->>>>>>> 1166fb00
       setToken(access_token);
       setRefresh(refresh_token);
       await setAuthTokens({
@@ -273,7 +251,6 @@
   const logout = async () => {
     try {
       // Clear stored authentication data
-<<<<<<< HEAD
       await AsyncStorage.removeItem('auth_token');
       await AsyncStorage.removeItem('user_data');
       await AsyncStorage.removeItem('firebase_id_token');
@@ -288,28 +265,17 @@
           await auth.signOut();
         }
       }
-=======
-      await AsyncStorage.removeItem("auth_token");
-      await AsyncStorage.removeItem("refresh_token");
-      await AsyncStorage.removeItem("user_data");
->>>>>>> 1166fb00
     } catch (error) {
       console.error("Failed to clear stored authentication:", error);
     }
 
-<<<<<<< HEAD
     // Clear all state
-=======
->>>>>>> 1166fb00
     setToken(null);
     setRefresh(null);
     setUser(null);
-<<<<<<< HEAD
+    await clearAuthTokens();
     setFirebaseUser(null);
     setIdToken(null);
-=======
-    await clearAuthTokens();
->>>>>>> 1166fb00
   };
 
   const updateUserInContext = (updatedUser) => {
@@ -336,12 +302,16 @@
 
   return (
     <AuthContext.Provider
+     
       value={{
-<<<<<<< HEAD
+       
         // Original auth state
         user,
+       
         token,
+       
         isLoading,
+       
         
         // Google auth state
         firebaseUser,
@@ -349,24 +319,19 @@
         
         // Auth methods
         login,
+       
         signup,
         signInWithGoogle,
+       
         logout,
+       
         updateUserInContext,
         
         // Helper methods
         isAuthenticated,
         getAuthMethod,
-=======
-        user,
-        token,
-        isLoading,
-        login,
-        signup,
-        logout,
-        updateUserInContext,
->>>>>>> 1166fb00
       }}
+    
     >
       {children}
     </AuthContext.Provider>
