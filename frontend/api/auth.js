--- conflicted
+++ resolved
@@ -8,21 +8,12 @@
   return apiClient.post("/auth/signup/email", { name, email, password });
 };
 
-<<<<<<< HEAD
 export const signInWithGoogle = async (id_token) => {
   return apiClient.post('/auth/login/google', JSON.stringify({ id_token }));
 };
 
-export const updateUser = (token, userData) => {
-    return apiClient.patch('/user/', userData, {
-        headers: {
-            Authorization: `Bearer ${token}`,
-        },
-    });
-=======
 export const updateUser = (userData) => apiClient.patch("/users/me", userData);
 
 export const refresh = (refresh_token) => {
   return apiClient.post("/auth/refresh", { refresh_token });
->>>>>>> 1166fb00
 };